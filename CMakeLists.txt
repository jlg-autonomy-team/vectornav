--- conflicted
+++ resolved
@@ -67,31 +67,12 @@
 
 ## Specify additional locations of header files
 ## Your package locations should be listed before other locations
-<<<<<<< HEAD
-include_directories( vnproglib-1.1/cpp/include )
-link_directories( vnproglib-1.1/cpp/build/bin )
+include_directories(vnproglib-1.1/cpp/include)
+link_directories(vnproglib-1.1/cpp/build/bin)
 
 ## Declare a cpp library
 ## Declare a cpp executable
 add_executable(vn200_node src/vn200_node.cpp)
-=======
-include_directories(vnccpplib/include)
-
-## Declare a cpp library
-add_library(vn100         vnccpplib/src/vn100.c)
-add_library(vn200         vnccpplib/src/vn200.c)
-add_library(vncp_services vnccpplib/src/arch/linux/vncp_services.c)
-
-## Declare a cpp executable
-add_executable(vn200_node     src/vn200_node.cpp 
-                              vnccpplib/src/arch/linux/vncp_services.c
-                              vnccpplib/src/vn200.c)
-add_dependencies(vn200_node ${PROJECT_NAME}_generate_messages)
->>>>>>> 7dbaf12d
-
-## Add cmake target dependencies of the executable/library
-## as an example, message headers may need to be generated before nodes
-# add_dependencies(vectornav_node vectornav_generate_messages_cpp)
 
 ## Specify libraries to link a library or executable target against
 target_link_libraries(vn200_node
